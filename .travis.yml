--- conflicted
+++ resolved
@@ -40,11 +40,7 @@
         - CONDA_DEPENDENCIES='requests beautifulsoup4 html5lib keyring aplpy matplotlib pyregion jinja2 flask regions'
         # pandas is used as a workaround of an astropy issue, sometimes it's required for the remote tests
         - CONDA_DEPENDENCIES_REMOTE='requests beautifulsoup4 html5lib keyring aplpy matplotlib pyregion jinja2 flask pandas regions'
-<<<<<<< HEAD
-        - PIP_DEPENDENCIES='https://github.com/keflavich/httpbin/archive/master.zip astropy_healpix mocpy>=0.5.2 pytest-dependency pytest-astropy pyvo'
-=======
         - PIP_DEPENDENCIES='https://github.com/keflavich/httpbin/archive/master.zip astropy_healpix mocpy>=0.5.2 pytest-dependency pytest-astropy https://github.com/astropy/pyvo/archive/master.zip'
->>>>>>> f4f9f83d
         - HTTP_BIN_CMD="import httpbin; httpbin.app.run()"
         - RUN_HTTPBIN='python -c "$HTTP_BIN_CMD" & ACTIVE_HTTPBIN=True'
         - SETUP_CMD='test'
