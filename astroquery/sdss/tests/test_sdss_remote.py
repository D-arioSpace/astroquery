# Licensed under a 3-clause BSD style license - see LICENSE.rst
from ... import sdss
from ...exceptions import TimeoutError
from astropy import coordinates
from astropy.table import Table
from astropy.tests.helper import remote_data
import pytest
import requests
reload(requests)


@remote_data
class TestSDSSRemote:
    # Test Case: A Seyfert 1 galaxy
    coords = coordinates.ICRS('0h8m05.63s +14d50m23.3s')

    def test_sdss_spectrum(self):
        xid = sdss.core.SDSS.query_region(self.coords, spectro=True)
        assert isinstance(xid, Table)
        sp = sdss.core.SDSS.get_spectra(matches=xid)

    def test_sdss_spectrum_mjd(self):
        sp = sdss.core.SDSS.get_spectra(plate=2345, fiberID=572)

    def test_sdss_spectrum_coords(self):
        sp = sdss.core.SDSS.get_spectra(self.coords)

    def test_sdss_image(self):
        xid = sdss.core.SDSS.query_region(self.coords)
        assert isinstance(xid, Table)
        img = sdss.core.SDSS.get_images(matches=xid)

    def test_sdss_template(self):
        template = sdss.core.SDSS.get_spectral_template('qso')

    def test_sdss_image_run(self):
        img = sdss.core.SDSS.get_images(run=1904, camcol=3, field=164)

    def test_sdss_image_coord(self):
        img = sdss.core.SDSS.get_images(self.coords)

<<<<<<< HEAD
    def test_sdss_specobj(self):
        xid = sdss.core.SDSS.query_specobj(plate=2340)
        assert isinstance(xid, Table)

    def test_sdss_photoobj(self):
        xid = sdss.core.SDSS.query_photoobj(run=1904, camcol=3, field=164)
        assert isinstance(xid, Table)
=======
    def test_query_timeout(self):
        with pytest.raises(TimeoutError):
            xid = sdss.core.SDSS.query_region(self.coords, timeout=0.00001)

    def test_spectra_timeout(self):
        with pytest.raises(TimeoutError):
            spec = sdss.core.SDSS.get_spectra(self.coords, timeout=0.00001)

    def test_images_timeout(self):
        xid = sdss.core.SDSS.query_region(self.coords)
        with pytest.raises(TimeoutError):
            img = sdss.core.SDSS.get_images(matches=xid, timeout=0.00001)
>>>>>>> e7aed14e
<|MERGE_RESOLUTION|>--- conflicted
+++ resolved
@@ -39,7 +39,6 @@
     def test_sdss_image_coord(self):
         img = sdss.core.SDSS.get_images(self.coords)
 
-<<<<<<< HEAD
     def test_sdss_specobj(self):
         xid = sdss.core.SDSS.query_specobj(plate=2340)
         assert isinstance(xid, Table)
@@ -47,7 +46,7 @@
     def test_sdss_photoobj(self):
         xid = sdss.core.SDSS.query_photoobj(run=1904, camcol=3, field=164)
         assert isinstance(xid, Table)
-=======
+
     def test_query_timeout(self):
         with pytest.raises(TimeoutError):
             xid = sdss.core.SDSS.query_region(self.coords, timeout=0.00001)
@@ -59,5 +58,4 @@
     def test_images_timeout(self):
         xid = sdss.core.SDSS.query_region(self.coords)
         with pytest.raises(TimeoutError):
-            img = sdss.core.SDSS.get_images(matches=xid, timeout=0.00001)
->>>>>>> e7aed14e
+            img = sdss.core.SDSS.get_images(matches=xid, timeout=0.00001)